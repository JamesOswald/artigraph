--- conflicted
+++ resolved
@@ -11,12 +11,7 @@
 from arti.executors.local import LocalExecutor
 from arti.internal.utils import frozendict
 from arti.storage.local import LocalFile, LocalFilePartition
-<<<<<<< HEAD
-from arti.types import Int64
 from tests.arti.dummies import A1, A2, A3, A4, P1, Graph
-=======
-from tests.arti.dummies import A1, A2, A3, A4, P1, P2
->>>>>>> 452d0069
 from tests.arti.dummies import Num as _Num
 from tests.arti.dummies import div
 
